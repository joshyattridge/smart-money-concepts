--- conflicted
+++ resolved
@@ -413,7 +413,6 @@
                                 )
                                 < bottom[currentOB]
                             ):
-<<<<<<< HEAD
                             breaker[currentOB] = True
                             mitigated_index[currentOB] = close_index - 1
             last_top_index = None
@@ -421,23 +420,6 @@
                 if swing_highs_lows["HighLow"][j] == 1 and j < close_index:
                     last_top_index = j
             if last_top_index is not None:
-=======
-                                breaker[currentOB] = True
-                                mitigated_index[currentOB] = close_index - 1
-                        else:
-                            if ohlc["high"].iloc[close_index] > top[currentOB]:
-                                ob[j] = top[j] = bottom[j] = obVolume[j] = lowVolume[
-                                    j
-                                ] = highVolume[j] = mitigated_index[j] = percentage[
-                                    j
-                                ] = 0.0
-
-            last_top_indices = np.where(
-                (ob_swing == 1) & (np.arange(len(ob_swing)) < close_index)
-            )[0]
-            if len(last_top_indices) > 0:
-                last_top_index = last_top_indices[-1]
->>>>>>> 4347d840
                 swing_top_price = ohlc["high"].iloc[last_top_index]
                 if close_price > swing_top_price and not crossed[last_top_index]:
                     crossed[last_top_index] = True
@@ -503,7 +485,6 @@
                                 )
                                 > top[currentOB]
                             ):
-<<<<<<< HEAD
                             breaker[currentOB] = True
                             mitigated_index[currentOB] = close_index
             last_btm_index = None
@@ -511,23 +492,6 @@
                 if swing_highs_lows["HighLow"][j] == -1 and j < close_index:
                     last_btm_index = j
             if last_btm_index is not None:
-=======
-                                breaker[currentOB] = True
-                                mitigated_index[currentOB] = close_index
-                        else:
-                            if ohlc["low"].iloc[close_index] < bottom[currentOB]:
-                                ob[j] = top[j] = bottom[j] = obVolume[j] = lowVolume[
-                                    j
-                                ] = highVolume[j] = mitigated_index[j] = percentage[
-                                    j
-                                ] = 0.0
-
-            last_btm_indices = np.where(
-                (ob_swing == -1) & (np.arange(len(ob_swing)) < close_index)
-            )[0]
-            if len(last_btm_indices) > 0:
-                last_btm_index = last_btm_indices[-1]
->>>>>>> 4347d840
                 swing_btm_price = ohlc["low"].iloc[last_btm_index]
                 if close_price < swing_btm_price and not crossed[last_btm_index]:
                     crossed[last_btm_index] = True
